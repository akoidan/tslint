--- conflicted
+++ resolved
@@ -1,13 +1,10 @@
 Change Log
 ===
 
-<<<<<<< HEAD
-=======
 v3.2.1
 ---
 * Stable release containing changes from the last dev release
 
->>>>>>> 5ea4a463
 v3.2.1-dev.1
 ---
 * [enhancement] automatically generate a `tslint.json` file with new `--init` CLI command (#717)
