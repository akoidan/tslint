Change Log
===

<<<<<<< HEAD
=======
v3.2.2
---
* Stable release containing changes from the last dev release

>>>>>>> bb58eebc
v3.2.2-dev.1
---
* [enhancement] Throw an error if a path to a directory of custom rules is invalid (#910)
* [new-rule-option] "jsx-single" and "jsx-double" options for `quotemark` rule (#673)
* [bugfix] Handle paths to directories of custom rules more accurately
* [bugfix] `no-unused-expression` rule handles `await` statements correctly (#887)

v3.2.1
---
* Stable release containing changes from the last dev release

v3.2.1-dev.1
---
* [enhancement] automatically generate a `tslint.json` file with new `--init` CLI command (#717)
* [bugfix] `no-var-keyword` rule detects the use of `var` in all types of `for` loops (#855)

v3.2.0
---
* Stable release containing changes from last two dev releases

v3.2.0-dev.2
---
* [bugfix] formatters are now exported correctly to work with TS 1.8 (#863)

v3.2.0-dev.1
---
* [bugfix] fixed bug in how custom rules directories are registered (#844)
* [enhancement] better support for globs in CLI (#827)
* [new-rule] `no-null-keyword` rule (#722)

v3.1.1
---
* Bump TypeScript peer dependency to `>= 1.7.3` due to `const enum` incompatibility (#832)

v3.1.0
---
* [bugfix] build with TS v1.7.3 to fix null pointer exception (#832)
* [bugfix] fixed false positive in `no-require-imports` rule (#816)

v3.1.0-dev.1
---
* [bugfix] fixed `no-shadowed-variable` false positives when handling destructuring in function params (#727)
* [enhancement] `rulesDirectory` in `tslint.json` now supports multiple file paths (#795)

v3.0.0
---
* [bugfix] `member-access` rule now handles object literals and get/set accessors properly (#801)
    * New rule options: `check-accessor` and `check-constructor`
* All the changes from the following releases, including some **breaking changes**:
    * `3.0.0-dev.3`
    * `3.0.0-dev.2`
    * `3.0.0-dev.1`
    * `2.6.0-dev.2`
    * `2.6.0-dev.1`

v3.0.0-dev.3
---
* TypeScript is now a peerDependency (#791)
* [bugfix] `no-unused-variable` rule with `react` option works with self-closing JSX tags (#776)
* [bugfix] `use-strict` bugfix (#544)

v3.0.0-dev.2
---
* [new-rule-option] "react" option for `no-unused-variable` rule (#698, #725)
* [bugfix] Fix how `Linter` is exported from "tslint" module (#760)
* [bugfix] `no-use-before-declare` rule doesn't crash on uncompilable code (#763)

v3.0.0-dev.1
---
* **BREAKING CHANGES**
    * Rearchitect TSLint to use external modules instead of merged namespaces (#726)
        * Dependencies need to be handled differently now by custom rules and formatters
        * See the [PR](https://github.com/palantir/tslint/pull/726) for full details about this change
    * `no-trailing-comma` rule removed, it is replaced by the `trailing-comma` rule (#687)
    * Rename `sort-object-literal-keys` rule to `object-literal-sort-keys` (#304, #537)
    * `Lint.abstract()` has been removed (#700)
* [new-rule] `trailing-comma` rule (#557, #687)
* [new-rule-option] "ban-keywords" option for `variable-name` rule (#735, #748)
* [bugfix] `typedef` rule now handles `for-of` loops correctly (#743)
* [bugfix] Handle tslint.json utf-8 files which have a BOM correctly (#90)

v2.6.0-dev.2
---
* Upgrade TypeScript compiler to `v1.7.0-dev.20151003`
* [bugfix] `no-unused-expression` rule now handles yield expressions properly (#706)

v2.6.0-dev.1
---
* Upgrade TypeScript compiler to `v1.7.0-dev.20150924`

v2.5.1
---
* [new-rule] no-inferrable-types rule (#676)
* [new-rule-option] "avoid-escape" option for quotemark rule (#543)
* [bugfix] type declaration for tslint external module #686
* [enhancement] `AbstractRule` and `AbstractFormatter` are now abstract classes (#631)
    * Note: `Lint.abstract()` is now deprecated

v2.5.0
---
* Use TypeScript compiler `v1.6.2`
* [bugfixes] #637, #642, #650, #652
* [bugfixes] fix various false positives in `no-unused-variable` rule (#570, #613, #663)
* Update project setup for latest VSCode (#662)

v2.5.0-beta
---
* Use TypeScript compiler `v1.6.0-beta`
* [bugfix] Fix `no-internal-module` false positives on nested namespaces (#600)
* [docs] Add documentation for `sort-object-literal-keys` rule

v2.5.0-dev.5
---
* Upgrade TypeScript compiler to `v1.7.0-dev.20150828`
* [bugfix] Handle .tsx files appropriately (#597, #558)

v2.5.0-dev.4
---
* Upgrade TypeScript compiler to `v1.6.0-dev.20150825`

v2.5.0-dev.3
---
* Upgrade TypeScript compiler to `v1.6.0-dev.20150821`

v2.5.0-dev.2
---
* Upgrade TypeScript compiler to `v1.6.0-dev.20150811`
* [bug] fix `whitespace` false positive in JSX elements (#559)

v2.5.0-dev.1
---
* Upgrade TypeScript compiler to `v1.6.0-dev.20150805`
* [enhancement] Support `.tsx` syntax (#490)

v2.4.5
---
* [bugfix] fix false positives on `no-shadowed-variable` rule (#500)
* [enhancement] add `allow-trailing-underscore` option to `variable-name` rule

v2.4.4
---
* [bugfix] remove "typescript" block from package.json (#606)

v2.4.3
---
* [new-rule] `no-conditional-assignment` (#507)
* [new-rule] `member-access` (#552)
* [new-rule] `no-internal-module` (#513)
* [bugfix] small fixes to `sample.tslint.json` (#545)
* [bugfix] fix README docs for quotemark and indent (#523)
* [enhancement] update `findup-sync` and `underscore.string` dependencies
* [enhancement] add `"typescript"` field to `package.json` (#560)
* [enhancement] small improvements to CLI help text
* [enhancement] expose raw failures array in the JS API (#477)

v2.4.2
---
* [bug] remove npm-shrinkwrap.json from the published package

v2.4.0
---
* Upgraded Typescript compiler to 1.5.3
* [bugs] #332, #493, #509, #483
* [bug] fix error message in `no-var-keyword` rule
* [enhancement] CI tests are now run on node v0.12 in addition to v0.10
* **BREAKING**
    * `-f` option removed from CLI

v2.3.1-beta
---
* [bugs] #137 #434 #451 #456
* [new-rule] `no-require-imports` disallows `require()` style imports
* [new-rule] `no-shadowed-variable` moves over shadowed variable checking from `no-duplicate-variable` into its own rule
* **BREAKING**
    * `no-duplicate-variable` now only checks for duplicates within the same block scope; enable `no-shadowed-variable` to get duplicate-variable checking across block scopes
* [enhancement] `no-duplicate-variable`, `no-shadowed-variable`, and `no-use-before-declare` now support ES6 destructuring
* [enhancement] tslint CLI now uses a default configuration if no config file is found

v2.3.0-beta
---
* [bugs] #401 #367 #324 #352
* [new-rule] `no-var-keyword` disallows `var` in favor of `let` and `const`
* [new-rule] `sort-object-literal-keys` forces object-literal keys to be sorted alphabetically
* Add support for ES6 destructuring and module syntax (affects `variable-name`, `no-use-before-declare`, `whitespace` and `no-unused-variable`)
* Add support for ES6 for-of and spread operator syntax
* Use tsconfig.json & JSCS in the build system

v2.2.0-beta
---
* Upgraded Typescript compiler to 1.5.0-beta
* **BREAKING CHANGES**
    * due to changes to the typescript compiler API, old custom rules may no longer work and may need to be rewritten
    * the JSON formatter's line and character positions are now back to being 0-indexed instead of 1-indexed
* [bugs] #328 #334 #319 #351 #365 #254
* [bug] fixes for tslint behavior around template strings (fixes #357, #349, #332, and more)
* [new-rule] `align` rule now enforces vertical alignment on parameters, arguments, and statements
* [new-rule] `switch-default` enforces a `default` case in `switch` statements
* [feature] `no-duplicate-variable` rule now additionally checks if function parameters have been shadowed
* Additional fixes to existing rules to work as before with the typescript 1.5 compiler

v2.1.1
---
* [bugs] #292 #293 #295 #301 #302
* Some internal refactoring
* Added Windows CI testing (appveyor)

v2.1.0
---
* Fix crash on Windows

v2.0.1
---
* Upgraded Typescript compiler to 1.4
* **BREAKING CHANGES**
    * typedef rule options were modified:
        * index-signature removed as no longer necessary
        * property-signature renamed to property-declaration
        * variable-declarator renamed to variable-declaration
        * member-variable-declarator renamed to member-variable-declaration
    * typedef-whitespace rule options were modified:
        * catch-clause was removed as invalid
        * further options were added, see readme for more details
    * due to changes to the typescript compiler API, old custom rules may no longer work and may need to be rewritten
    * the JSON formatter's line and character positions are now 1-indexed instead of 0-indexed

v1.2.0
---
* [bug] #245

v1.0.1
---
* [bug] #238

v1.0.0
---
* upgrade TypeScript compiler to 1.3
* **BREAKING CHANGES**
    * all error messages now start with a lower-case character and do not end with a period
    * all rule options are consistent in nomenclature. The `typedef` and `typedef-whitespace` rules now take in hyphenated options
    * `unused-variables` rule cannot find unused private variables defined in the constructor due to a bug in 1.3 compiler
    * `indent` rule has changed to only check for tabs or spaces and not enforce indentation levels

v0.4.12
---
* multiple files with -f on cli
* config file search starts with input file

v0.4.11
---
* [bugs] #136, #163
* internal refactors

v0.4.10
---
* [bugs] #138, #145, #146, #148

v0.4.9
---
* [new-rule] `no-any` disallows all uses of `any`
* [bug] `/* tslint:disable */` now disables semicolon rule as well
* [bug] delete operator no longer results in a false positive for `no-unused-expression`

v0.4.8
---
* [new-rule] `no-var-requires` disallows require statements not part of an import statement
* [new-rule] `typedef` rule also checks for member variables
* [bug] `no-unused-variable` no longer triggers false positives for class members labeled only `static`
* [bug] `no-unused-expression` no longer triggers false positives for `"use strict";` expressions
* [bug] `use-strict` works correctly on function declarations
* [bug] config file is now discoverable from other drives on Windows

v0.4.7
---
* [new-rule] added `no-unused-expression` rule which disallows unused expression statements
* [feature] the `check-operator` option for the `whitespace` rule now checks whitespace around the => token
* [bug] `no-use-before-declare-rule` no longer triggers false positives for member variables of classes used before the class is declared
* [bug] semicolon at end of file no longer triggers false positives for `whitespace` rule
* [bug] hoisted functions no longer cause false positives for the `no-unreachable` rule
* [bug] the rule loader no longer transforms/ignores the leading and trailing underscores and dashes of rule names in the config file
* [bug] `export import` statements no longer false positives for `no-unused-variable-rule`
* [docs] added documentation for creating custom rules and formatters
* [docs] added sample `tslint.json` file, under `docs/sample.tslint.json`

v0.4.6
---
* [build] migrated build to use `grunt-ts` instead of `grunt-typescript`
* [feature] `package.json` now contains a `tslintConfig` paramater to allow users to specify the location of the configuration file there
* [feature] tslint now searches for the configuration file in the user's home directory if not found in the current path
* [bug] unbraced conditionals no longer cause false positives for the `no-unreachable` rule

v0.4.5
---
* [feature] `no-unused-variable` no longer checks parameters by defualt. Parameters are now only checked if the `check-parameters` option is set.
* [bug] `no-unused-variable` parameter check no longer fails on variable argument parameters (like ...args) and on cases where the parameters are broken up by newlines.

v0.4.4
---
* [bug] `no-unused-variable` validates function parameters and constructor methods
* [bug] `no-empty` and `no-trailing-comma` rules handle empty objects

v0.4.3
---
* [new-rule] `no-unused-variable`
* [new-rule] `no-trailing-comma`
* [new-rule] `no-use-before-declare`
* [feature] support `--version` in CLI
* [feature] expose rule names to custom formatters
* [feature] add `verbose` formatter
* [bug] `no-empty` allows constructors with member declaration parameters
* [bug] CLI supports `--help`
* [bug] `max-line-length` allows CRLF endings<|MERGE_RESOLUTION|>--- conflicted
+++ resolved
@@ -1,13 +1,10 @@
 Change Log
 ===
 
-<<<<<<< HEAD
-=======
 v3.2.2
 ---
 * Stable release containing changes from the last dev release
 
->>>>>>> bb58eebc
 v3.2.2-dev.1
 ---
 * [enhancement] Throw an error if a path to a directory of custom rules is invalid (#910)
