--- conflicted
+++ resolved
@@ -1,10 +1,6 @@
 {
   "name": "tslint",
-<<<<<<< HEAD
   "version": "3.11.0-dev.0",
-=======
-  "version": "3.11.0",
->>>>>>> 87adba89
   "description": "An extensible static analysis linter for the TypeScript language",
   "bin": {
     "tslint": "./bin/tslint"
